--- conflicted
+++ resolved
@@ -100,19 +100,12 @@
                         <p class="tags">
                         {% if blog_tags %}
                             {% for tag in blog_tags %}
-<<<<<<< HEAD
 
 {% expr (tag['count'] > 3 ) as foo %}
 {% if foo %}
                             <a href="/tag/{{ tag.name|urlencode }}">{{ tag.name }}</a>
                             ({{ tag.count }})<br />
 {% endif %}
-=======
-                                {% ifnotequal tag.count 0 %}
-                                <a href="/tag/{{ tag.name|urlencode }}">{{ tag.name }}</a>
-                                ({{ tag.count }})<br />
-                                {% endifnotequal %}
->>>>>>> 346e5fb7
                             {% endfor %}
                         {% else %}
                             No posts have been tagged yet.
